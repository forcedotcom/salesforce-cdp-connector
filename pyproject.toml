[build-system]
requires = ["setuptools>=61.0", "setuptools_scm"]
build-backend = "setuptools.build_meta"

[project]
name = "salesforce-cdp-connector"
<<<<<<< HEAD
dynamic = ["version"]
=======
version = "1.0.17"
>>>>>>> 240fe0b3
license = "BSD-3-Clause"
license-files = ["LICENSE.txt"]
requires-python = ">=3.8"
description = "Salesforce Data Cloud Python Connector - Monorepo"
readme = "README.md"
authors = [{ name = "Data Cloud Query Developer Team", email = "datacloud-query-connector-owners@salesforce.com" }]
keywords = ["cdp", "salesforce", "dbapi", "grpc"]

[project.urls]
homepage = "https://forcedotcom.com/salesforce-cdp-connector"
source = "https://forcedotcom.com/salesforce-cdp-connector"

[project.optional-dependencies]
dev = [
    "cryptography>=44.0.0",
    "pytest>=8.3.4",
    "pytest-cov>=5.0.0",
    "responses>=0.25.6",
    "ruff>=0.9.6",
    "build>=1.0.0",
    "twine>=4.0.0",
]

[tool.setuptools_scm]
version_scheme = "guess-next-dev"
local_scheme = "node-and-date"

[tool.ruff.lint]
select = ["E9","F63","F7","F82", "E501"]
line-length = 127

[tool.ruff]
line-length = 127

[tool.pytest.ini_options]
testpaths = ["tests"]
python_files = ["test_*.py", "*_test.py"]
python_classes = ["Test*"]
python_functions = ["test_*"] <|MERGE_RESOLUTION|>--- conflicted
+++ resolved
@@ -4,11 +4,7 @@
 
 [project]
 name = "salesforce-cdp-connector"
-<<<<<<< HEAD
-dynamic = ["version"]
-=======
 version = "1.0.17"
->>>>>>> 240fe0b3
 license = "BSD-3-Clause"
 license-files = ["LICENSE.txt"]
 requires-python = ">=3.8"
